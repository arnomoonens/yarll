--- conflicted
+++ resolved
@@ -34,11 +34,7 @@
             trajectories_per_batch=10,
             batch_update="timesteps",
             n_iter=100,
-<<<<<<< HEAD
-            switch_at_iter=50,
-=======
             switch_at_iter=None,
->>>>>>> 669492b8
             gamma=0.99,  # Discount past rewards by a percentage
             decay=0.9,  # Decay of RMSProp optimizer
             epsilon=1e-9,  # Epsilon of RMSProp optimizer
@@ -115,14 +111,6 @@
             self.writers.append(writer)
 
         # An add op for every task & its loss
-<<<<<<< HEAD
-        self.add_accum_grads = [add_accumulative_gradients_op(
-            (self.shared_vars if self.envs[i].change_variables == "all" else []) + [sparse_representations[i]],
-            self.accum_grads if self.envs[i].change_variables == "all" else [self.accum_grads[-1]],
-            loss,
-            i)
-            for i, loss in enumerate(self.losses)]
-=======
         self.add_accum_grads = []
         for i, loss in enumerate(self.losses):
             # Use all variables if the switch tasks experiment is disactivated or it's not the last task
@@ -133,7 +121,6 @@
                 loss,
                 i
             ))
->>>>>>> 669492b8
 
         self.apply_gradients = self.optimizer.apply_gradients(
             zip(self.accum_grads, net_vars))
@@ -152,18 +139,11 @@
         for iteration in range(config["n_iter"]):
             self.session.run([self.reset_accum_grads])
             for i, learner in enumerate(self.task_learners):
-<<<<<<< HEAD
-                if iteration > self.config["switch_at_iter"] and i != (len(self.task_learners) - 1):
-                    continue
-                elif iteration < self.config["switch_at_iter"] and i == len(self.task_learners) - 1:
-                    continue
-=======
                 if self.config["switch_at_iter"] is not None:
                     if iteration > self.config["switch_at_iter"] and i != (len(self.task_learners) - 1):
                         continue
                     elif iteration < self.config["switch_at_iter"] and i == len(self.task_learners) - 1:
                         continue
->>>>>>> 669492b8
                 # Collect trajectories until we get timesteps_per_batch total timesteps
                 trajectories = learner.get_trajectories()
                 total_n_trajectories[i] += len(trajectories)
