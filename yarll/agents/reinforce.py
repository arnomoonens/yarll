--- conflicted
+++ resolved
@@ -57,21 +57,8 @@
         # self.advantage = tf.placeholder(tf.float32, name="advantage")  # Advantage
         self.build_network()
 
-<<<<<<< HEAD
         self.optimizer = tf.keras.optimizers.Adam(learning_rate=self.config["learning_rate"])
         # self.make_trainer()
-=======
-        if self.config["save_model"]:
-            tf.add_to_collection("action", self.action)
-            tf.add_to_collection("states", self.states)
-            self.saver = FastSaver()
-        summary_loss = tf.summary.scalar("model/loss", self.summary_loss)
-        summaries = [summary_loss]
-        if hasattr(self, "entropy"):
-            summary_entropy = tf.summary.scalar("model/entropy", self.entropy)
-            summaries += [summary_entropy]
-        self.summary_op = tf.summary.merge(summaries)
->>>>>>> 94baac71
 
         # if self.config["save_model"]:
         #     tf.add_to_collection("action", self.action)
@@ -171,19 +158,10 @@
         #     weights_initializer=tf.random_normal_initializer(),
         #     biases_initializer=tf.zeros_initializer())
 
-<<<<<<< HEAD
         L1 = Dense(self.config["n_hidden_units"], activation="tanh")(self.states)
         output = Dense(self.env.action_space.n)(L1)
 
         self.model = tf.keras.Model(self.states, output, name="model")
-=======
-        self.probs = tf.contrib.layers.fully_connected(
-            inputs=L1,
-            num_outputs=self.env.action_space.n,
-            activation_fn=tf.nn.softmax,
-            weights_initializer=tf.random_normal_initializer(),
-            biases_initializer=tf.zeros_initializer())
->>>>>>> 94baac71
 
 
 class REINFORCEDiscreteCNN(REINFORCEDiscrete):
